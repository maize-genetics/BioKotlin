@file:JvmName("SeqInterfaces")
package biokotlin.seq

import biokotlin.data.CodonTable
import biokotlin.data.CodonTables
import com.google.common.collect.ImmutableSet
import java.util.*
import kotlin.random.Random

//import biokotlin.seq.
/*
# Copyright 2000 Andrew Dalke.
# Copyright 2000-2002 Brad Chapman.
# Copyright 2004-2005, 2010 by M de Hoon.
# Copyright 2007-2020 by Peter Cock.
# All rights reserved.
#
# This file is part of the Biopython distribution and governed by your
# choice of the "Biopython License Agreement" or the "BSD 3-Clause License".
# Please see the LICENSE file that should have been included as part of this
# package.
*/


/**
 * Create a Seq from a String, could be DNA, RNA, or Protein.
 * This functions provides compatibility with BioPython, but the preferred
 * use is to use either [NucSeq] or [ProteinSeq()], as the Seq type has less functionality
 * than either of these other two.
 *
 * The String is tested for with compatibility DNA, RNA, and Protein in order.  It will
 * throw an [IllegalStateException], if it is not compatible with any.
 * [Seq] can be cast to [NucSeq] or [ProteinSeq]:
 * ```kotlin
 * val aSeq = Seq("GCATA")
 * val aNucSeq = Seq("GCATA") as NucSeq
 * val nSeq = NucSeq("GCATA")
 * val pSeq = ProteinSeq("MAIVMGR")
 * ```
 */
fun Seq(seq: String): Seq {
    // factory functions used to create instances of classes can have the same name as the abstract return
    return compatibleBioSet(seq)[0].creator(seq)
}

/**
 * Preferred method for creating a DNA or RNA sequence.
 *
 * It will infer DNA from RNA based on whether there are T or U in the sequence (DNA is default if neither).
 * Multiple string will be concatenated.
 * ```kotlin
 * val dnaSeq = NucSeq("GCATA")
 * val rnaSeq = Seq("GCAUA")
 * println( dnaSeq == NucSeq("GCA", "TA"))
 * ```
 *
 */
fun NucSeq(vararg seq: String): NucSeq {
    //TODO when there are 4bit and 2bit versions logic can be expanded
    return NucSeqByteEncode(seq.joinToString(separator = ""))
}

/**Create a NucSeq with a specified NucSet
 *
 * @param preferredNucSet can be [NUC.DNA],[NUC.RNA],[NUC.AmbiguousDNA] or [NUC.AmbiguousRNA]
 * */
fun NucSeq(seq: String, preferredNucSet: NucSet): NucSeq {
    //TODO when there are 4bit and 2bit versions logic can be expanded
    return NucSeqByteEncode(seq, preferredNucSet)
}

//fun NucSeq(seq: List<NUC>): NucSeq = TODO()
//fun NucSeq(vararg nucleotides: NUC): NucSeq = TODO()

/**Preferred method for creating a Protein sequence
 *
 * ```kotlin
 * val proteinSeq = ProteinSeq("MAIVMGR")
 * ```
 */
fun ProteinSeq(seq: String):ProteinSeq {
    return ProteinSeqByte(seq)
}

/**Creates a random [NucSeq] of the specified length
 * @param length of the resulting sequence
 * */
fun RandomNucSeq(length: Int, nucSet: NucSet = NUC.DNA, seed: Int = 0): NucSeq {
    val random = Random(seed)
    val baseBytes = ByteArray(length)
    val nucBytes = NUC.DNA.map { it.char.toByte() }.toByteArray()
    for (i in baseBytes.indices) {
        baseBytes[i]=nucBytes[random.nextInt(nucBytes.size)]
    }
    return NucSeq(String(baseBytes),nucSet)
}

/**Creates a random [ProteinSeq] of the specified length*/
fun RandomProteinSeq(length: Int, seed: Int = 0): ProteinSeq {
    val random = Random(seed)
    val baseBytes = ByteArray(length)
    val aaBytes = AminoAcid.all.map { it.char.toByte() }.toByteArray()
    for (i in baseBytes.indices) {
        baseBytes[i]=aaBytes[random.nextInt(aaBytes.size)]
    }
    return ProteinSeq(String(baseBytes))
}

internal fun compatibleBioSet(seq: String): List<BioSet> {
    val bytePresent: BitSet = BitSet(128)
    for (i in seq) bytePresent[i.toUpperCase().toInt()] = true
    val compatibleSets = BioSet.values()
            .filter {
                val origCharBits = bytePresent.clone() as BitSet
                origCharBits.andNot(it.bitSets)
                origCharBits.cardinality() == 0
<<<<<<< HEAD
            }.map { it }
    if (compatibleSets.isEmpty()) throw IllegalStateException("The characters in the String are not compatible with RNA, DNA, or AminoAcids. " +
            "Or they are a mix of RNA and DNA")
    return compatibleSets
}

internal fun compatibleNucSet(seq: String): List<NucSet> {
    val bioSet = compatibleBioSet(seq)
    if (bioSet[0] == BioSet.AminoAcid) throw IllegalStateException("The characters in the String are AminoAcids not Nucleotides")
    @Suppress("UNCHECKED_CAST")
    return bioSet.filter { it != BioSet.AminoAcid }
            .map { it.set as NucSet }
=======
            }.toList()
    if (compatibleSets.isEmpty()) throw IllegalStateException("The characters in the String are not compatible with RNA, DNA, or AminoAcids")
    return compatibleSets[0].value(seq)
>>>>>>> c8a06935
}

internal enum class BioSet(val set: ImmutableSet<*>, val bitSets: BitSet, val creator: (String) -> Seq) {
    DNA(NUC.DNA, bitSetOfChars(NUC.DNA), { s: String -> NucSeq(s, NUC.DNA) }),
    RNA(NUC.RNA, bitSetOfChars(NUC.RNA), { s: String -> NucSeq(s, NUC.RNA) }),
    AmbiguousDNA(NUC.AmbiguousDNA, bitSetOfChars(NUC.AmbiguousDNA), { s: String -> NucSeq(s, NUC.AmbiguousDNA) }),
    AmbiguousRNA(NUC.AmbiguousRNA, bitSetOfChars(NUC.AmbiguousRNA), { s: String -> NucSeq(s, NUC.AmbiguousRNA) }),
    AminoAcid(biokotlin.seq.AminoAcid.all, biokotlin.seq.AminoAcid.bitSetOfChars, { s: kotlin.String -> ProteinSeqByte(s) }),
}

private fun bitSetOfChars(nucs: NucSet): BitSet {
    val bsc = BitSet(128)
    nucs.forEach { bsc.set(it.char.toInt()) }
    return bsc
}

/**Basic data structure for biological sequences - Nucleotide or Protein*/
interface Seq {
    fun seq(): String

    /*Copy of the underlying bytes array*/
    fun copyOfBytes(): ByteArray

    /**Return the full sequence as string*/
    override fun toString(): String

    /**Returns (truncated) representation of the sequence for debugging*/
    fun repr(): String

    /**Returns the length of the sequence*/
    fun len(): Int

    operator fun compareTo(other: Seq): Int


    /**TODO - needs to be implemented*/
    fun ungap(): Seq
}

/**Main data structure for working with DNA and RNA sequences*/
interface NucSeq : Seq {
    /**The type of nucleotides - DNA or RNA and ambiguous or not*/
    val nucSet: NucSet
    /**Returns the complement sequence of DNA or RNA, ambiguity is preserved
     * ```kotlin
     * import biokotlin.seq.*
     * val myDNA = NucSeq("CCCCCGATAG")
     * myDNA.complement()
     * ```
     * GGGGGCTATC
     * */
    fun complement(): NucSeq
    /**Returns the complement sequence of DNA or RNA*/
    fun reverse_complement(): NucSeq
    /**Counts the NUC.G + NUC.C within a NucSeq*/
    fun gc(): Int
    /**Transcribes a NucSeq - essentially changes the NucSet from [NUC.DNA] to [NUC.RNA]*/
    fun transcribe(): NucSeq
    /**Transcribes a NucSeq - essentially changes the NucSet from [NUC.RNA] to [NUC.DNA]*/
    fun back_transcribe(): NucSeq
    /**Returns the [NUC] of this [NucSeq] at the specified index [i] with i starting at zero
     * Negative index start from the end of the sequence, i.e. -1 is the last base
     * ```kotlin
     * NucSeq("ACGT")[1] == NUC.C
     * ```
     */
    operator fun get(i: Int): NUC
    /**
     * Returns a subset [NucSeq] based on the inclusive start [i] and inclusive last [j]
     * Indices start at zero.
     * Negative index start from the end of the sequence, i.e. -1 is the last base
     * ```kotlin
     * NucSeq("ACGT")[1,2] == NucSeq("CG")
     * ```
     */
    operator fun get(i: Int, j: Int): NucSeq

    /**
     * Returns a subset [NucSeq] based on the [IntRange] of Nucleotides.
     * Kotlin range operator is "..". Indices start at zero.
     * Note Kotlin [IntRange] are inclusive end, while Python slices exclusive end
     * Negative slices "-3..-1" start from the last base (i.e. would return the last three bases)
     */
    operator fun get(x: IntRange): NucSeq
    fun join(vararg seqs: NucSeq) : NucSeq
    operator fun plus(seq2: NucSeq): NucSeq
    operator fun times(n: Int): NucSeq
    fun indexOf(query: NucSeq, start: Int = 0, end: Int = Int.MAX_VALUE): Int
    fun lastIndexOf(query: NucSeq, start: Int = Int.MAX_VALUE, end: Int = 0): Int
    /*Same as [indexOf] but provides compatibility with BioPython*/
    fun find(query: NucSeq, start: Int = 0, end: Int = Int.MAX_VALUE): Int = indexOf(query,start,end)
    fun rfind(query: NucSeq, start: Int = Int.MAX_VALUE, end: Int = 0): Int = lastIndexOf(query,start,end)
    /*Counts the number of a specified nucleotide.  T and U are treated the same*/
    fun count(query: NUC): Int
    /*Counts the number of a specified nucleotide sequence.  T and U are treated the same*/
    fun count(query: NucSeq): Int
    fun count_overlap(query: NucSeq): Int

    /**
    * Translate a nucleotide sequence [NucSeq] into amino acids [ProteinSeq].
    * @param codonTable - CodonTable to be used (defaults to Standard)
     *  @param to_stop  defaults to False meaning do a full translation continuing on past any stop codons
    * (translated as the specified stop_symbol).  If True, translation is terminated at the first in
    * frame stop codon (and the stop_symbol is not appended to the returned protein sequence).
     * @param cds If True, this checks the sequence starts with a valid alternative start
    codon (which will be translated as methionine, M), that the sequence length is a multiple of three, and that there is a
    single in frame stop codon at the end (this will be excluded from the protein sequence, regardless of the to_stop option).
    If these tests fail, an exception is raised.

    Arguments:
    - table - Which codon table to use?  This can be either a name
    (string), an NCBI identifier (integer), or a CodonTable object
    (useful for non-standard genetic codes).  Defaults to the "Standard"
    table.
    - to_stop - Boolean, defaults to False meaning do a full
    translation continuing on past any stop codons
    (translated as the specified stop_symbol).  If
    True, translation is terminated at the first in
    frame stop codon (and the stop_symbol is not
    appended to the returned protein sequence).
    - cds - Boolean, indicates this is a complete CDS.  If True, this
    checks the sequence starts with a valid alternative start
    codon (which will be translated as methionine, M), that the
    sequence length is a multiple of three, and that there is a
    single in frame stop codon at the end (this will be excluded
    from the protein sequence, regardless of the to_stop option).
    If these tests fail, an exception is raised.
    - gap - Single character string to denote symbol used for gaps.
    Defaults to None.

    A simple string example using the default (standard) genetic code:

    >>> coding_dna = "GTGGCCATTGTAATGGGCCGCTGAAAGGGTGCCCGATAG"
    >>> translate(coding_dna)
    'VAIVMGR*KGAR*'
    >>> translate(coding_dna, stop_symbol="@")
    'VAIVMGR@KGAR@'
    >>> translate(coding_dna, to_stop=True)
    'VAIVMGR'

    Now using NCBI table 2, where TGA is not a stop codon:

    >>> translate(coding_dna, table=2)
    'VAIVMGRWKGAR*'
    >>> translate(coding_dna, table=2, to_stop=True)
    'VAIVMGRWKGAR'

    In fact this example uses an alternative start codon valid under NCBI
    table 2, GTG, which means this example is a complete valid CDS which
    when translated should really start with methionine (not valine):

    >>> translate(coding_dna, table=2, cds=True)
    'MAIVMGRWKGAR'

    Note that if the sequence has no in-frame stop codon, then the to_stop
    argument has no effect:

    >>> coding_dna2 = "GTGGCCATTGTAATGGGCCGC"
    >>> translate(coding_dna2)
    'VAIVMGR'
    >>> translate(coding_dna2, to_stop=True)
    'VAIVMGR'

    NOTE - Ambiguous codons like "TAN" or "NNN" could be an amino acid
    or a stop codon.  These are translated as "X".  Any invalid codon
    (e.g. "TA?" or "T-A") will throw a TranslationError.

    It will however translate either DNA or RNA.

    NOTE - Since version 1.71 Biopython contains codon tables with 'ambiguous
    stop codons'. These are stop codons with unambiguous sequence but which
    have a context dependent coding as STOP or as amino acid. With these tables
    'to_stop' must be False (otherwise a ValueError is raised). The dual
    coding codons will always be translated as amino acid, except for
    'cds=True', where the last codon will be translated as STOP.

    >>> coding_dna3 = "ATGGCACGGAAGTGA"
    >>> translate(coding_dna3)
    'MARK*'

    >>> translate(coding_dna3, table=27)  # Table 27: TGA -> STOP or W
    'MARKW'

    It will however raise a BiopythonWarning (not shown).

    >>> translate(coding_dna3, table=27, cds=True)
    'MARK'

    >>> translate(coding_dna3, table=27, to_stop=True)
    Traceback (most recent call last):
    ...
    ValueError: You cannot use 'to_stop=True' with this table ...
     */

    /**
     * Translate a nucleotide sequence [NucSeq] into amino acids [ProteinSeq].
     * @param codonTable CodonTable to be used (defaults to Standard)
     * @param to_stop  defaults to False meaning do a full translation continuing on past any stop codons
     * (translated as the specified stop_symbol).  If True, translation is terminated at the first in
     * frame stop codon (and the stop_symbol is not appended to the returned protein sequence).
     * @param cds If True, this checks the sequence starts with a valid alternative start
     * codon (which will be translated as methionine, M), that the sequence length is a multiple of three, and that there is a
     * single in frame stop codon at the end (this will be excluded from the protein sequence, regardless of the to_stop option).
     * If these tests fail, an exception is raised.
     *
     *
     */
    fun translate(codonTable: CodonTable = CodonTables(1), to_stop: Boolean = true, cds: Boolean = false): ProteinSeq
}

/**Main data structure for working with Protein sequences*/
interface ProteinSeq : Seq {

<<<<<<< HEAD
    /**Returns on AminoAcid at the given position, if negative returns from the end of the sequence*/
    operator fun get(i: Int): AminoAcid
    operator fun get(i: Int, j: Int): ProteinSeq
=======
class ProteinSeq internal constructor(seqB: ByteArray) : BioSeq(seqB) {
    constructor(seq: String) : this(seq.toByteArray(Charsets.UTF_8))

    operator fun get(i: Int, j: Int) = ProteinSeq(seqB.copyOfRange(i, j))
>>>>>>> c8a06935

    /**Note Kotlin [IntRange] are inclusive end, while Python slices exclusive end
     * Negative slices "-3..-1" start from the last base (i.e. would return the last three residues)
     */
    operator fun get(x: IntRange): ProteinSeq

    fun join(vararg seqs: ProteinSeq) : ProteinSeq
    operator fun plus(seq2: ProteinSeq): ProteinSeq
    operator fun times(n: Int): ProteinSeq
    fun indexOf(query: ProteinSeq, start: Int = 0, end: Int = Int.MAX_VALUE): Int
    fun lastIndexOf(query: ProteinSeq, start: Int = 0, end: Int = Int.MAX_VALUE): Int
    /*Same as [indexOf] but provides compatibility with BioPython*/
    fun find(query: ProteinSeq, start: Int = 0, end: Int = Int.MAX_VALUE): Int = indexOf(query,start,end)
    fun rfind(query: ProteinSeq, start: Int = 0, end: Int = Int.MAX_VALUE): Int = lastIndexOf(query,start,end)
    fun count(query: AminoAcid): Int
    fun count(query: ProteinSeq): Int
    fun count_overlap(query: ProteinSeq): Int

    fun back_translate(): NucSeq = TODO("Need to figure this out")//TODO - use degenerate everywhere
}

/**Negative slices are used to pull subsequences from the end of the sequence*/
internal fun negativeSlice(x: IntRange, size: Int): IntRange {
    val (first, last) = if (x.first < 0 && x.last < 0) {
        x.first + size to x.last + size
    } else {
        x.first to x.last
    }
    if (first < 0 || last < 0 || last > size) throw StringIndexOutOfBoundsException("IntRange values not within range of string: $x")
    if (first > last) throw StringIndexOutOfBoundsException("IntRange values should be ascending: $x")
    return IntRange(first, last)
}<|MERGE_RESOLUTION|>--- conflicted
+++ resolved
@@ -114,7 +114,6 @@
                 val origCharBits = bytePresent.clone() as BitSet
                 origCharBits.andNot(it.bitSets)
                 origCharBits.cardinality() == 0
-<<<<<<< HEAD
             }.map { it }
     if (compatibleSets.isEmpty()) throw IllegalStateException("The characters in the String are not compatible with RNA, DNA, or AminoAcids. " +
             "Or they are a mix of RNA and DNA")
@@ -127,11 +126,6 @@
     @Suppress("UNCHECKED_CAST")
     return bioSet.filter { it != BioSet.AminoAcid }
             .map { it.set as NucSet }
-=======
-            }.toList()
-    if (compatibleSets.isEmpty()) throw IllegalStateException("The characters in the String are not compatible with RNA, DNA, or AminoAcids")
-    return compatibleSets[0].value(seq)
->>>>>>> c8a06935
 }
 
 internal enum class BioSet(val set: ImmutableSet<*>, val bitSets: BitSet, val creator: (String) -> Seq) {
@@ -344,17 +338,10 @@
 
 /**Main data structure for working with Protein sequences*/
 interface ProteinSeq : Seq {
-
-<<<<<<< HEAD
+    
     /**Returns on AminoAcid at the given position, if negative returns from the end of the sequence*/
     operator fun get(i: Int): AminoAcid
     operator fun get(i: Int, j: Int): ProteinSeq
-=======
-class ProteinSeq internal constructor(seqB: ByteArray) : BioSeq(seqB) {
-    constructor(seq: String) : this(seq.toByteArray(Charsets.UTF_8))
-
-    operator fun get(i: Int, j: Int) = ProteinSeq(seqB.copyOfRange(i, j))
->>>>>>> c8a06935
 
     /**Note Kotlin [IntRange] are inclusive end, while Python slices exclusive end
      * Negative slices "-3..-1" start from the last base (i.e. would return the last three residues)
