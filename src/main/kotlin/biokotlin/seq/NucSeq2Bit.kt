--- conflicted
+++ resolved
@@ -352,15 +352,15 @@
     private val packedNucs = ByteArray((utf8BA.size + 3) / 4)
 
     companion object {
-        internal fun pack8Utf8Bytes(currLong: Long): Pair<Byte,Byte> {
+        internal fun pack8Utf8Bytes(currLong: Long): Pair<Byte, Byte> {
             var currLong1 = currLong
-            currLong1 = currLong1.shr(1)        and  0x0303030303030303
-            currLong1 = (currLong1 or (currLong1 shr 6)) and  0x000F000F000F000F
+            currLong1 = currLong1.shr(1) and 0x0303030303030303
+            currLong1 = (currLong1 or (currLong1 shr 6)) and 0x000F000F000F000F
             currLong1 = (currLong1 or (currLong1 shr 12)) and 0x000000FF000000FF
-            return  (currLong1 shr 32).toByte() to currLong1.toByte()
-        }
-
-        fun packedInteger(utf8BA: ByteArray, start: Int) : Int {
+            return (currLong1 shr 32).toByte() to currLong1.toByte()
+        }
+
+        fun packedInteger(utf8BA: ByteArray, start: Int): Int {
             var i = start
             return utf8To2BitInt(utf8BA[i++]).shl(6) or
                     utf8To2BitInt(utf8BA[i++]).shl(4) or
@@ -373,21 +373,21 @@
         //long packing is 3X faster
         //TODO can't pad beyond when you wrap
         val byteBuffer = ByteBuffer.wrap(utf8BA)
-        var packedNucPos=0
-        val longCycles = (packedNucs.size+1)/2-1
+        var packedNucPos = 0
+        val longCycles = (packedNucs.size + 1) / 2 - 1
         for (i in 0..longCycles) {
             var currLong = try {
                 byteBuffer.long
             } catch (e: BufferUnderflowException) {
                 var lastLong = 0L
                 while (byteBuffer.hasRemaining()) lastLong = lastLong.shl(8) or byteBuffer.get().toLong()
-                lastLong.shl(((i*8)-utf8BA.size + 8) * 8)
-            }
-            val (first4, second4)= pack8Utf8Bytes(currLong)
-            packedNucs[packedNucPos++]=first4
+                lastLong.shl(((i * 8) - utf8BA.size + 8) * 8)
+            }
+            val (first4, second4) = pack8Utf8Bytes(currLong)
+            packedNucs[packedNucPos++] = first4
             try {
-                packedNucs[packedNucPos++]=second4
-            }catch (e:ArrayIndexOutOfBoundsException) {
+                packedNucs[packedNucPos++] = second4
+            } catch (e: ArrayIndexOutOfBoundsException) {
                 //println("Hit ArrayIndexOutOfBoundsException $i $currLong")
             }
         }
@@ -396,27 +396,20 @@
     override operator fun get(index: Int): Byte {
         //surprisingly caching blocks is slower than this
         //       if (index>=size) throw IndexOutOfBoundsException()
-<<<<<<< HEAD
-        //TODO check if twoBitToUTF8[] table is better than bit shifting
-       // return NUC.twoBitToUTF8(packedNucs[index/4].toInt().shr(6-(index%4 *2)).and(0b11))
-        //.shr(index.inv().and(0b11).shl(1)) is equilavent to .shr(6-(index%4 *2)) developed by Vaishnavi Gupta
-        return NUC.twoBitToUTF8(packedNucs[index/4].toInt().shr(index.inv().and(0b11).shl(1)).and(0b11))
-    }
-
-    override fun utf8All() =ByteArray(size){ i -> get(i) }
-
-    override fun complement(): TwoBitArray {
-        val comp = ByteArray(size){NUC.dnaComplementOfUtf8(get(it))}
-        return Nuc2BitArray(comp)
-=======
-
         // replaced NUC.twoBitToUTF8(packedNucs[index/4].toInt().shr(6-(index%4 *2)).and(0b11))
         // 6-(index%4 *2) = (3 - index%4) << 1. Since anything mod 4 ranges from 0 to 3, inverting
         // index and getting the rightmost 2 bits (equivalent to doing mod 4) will give us a
         // mapping from (index % 4) to (3 - index % 4). This is then left-shifted by 1 as mentioned.
-        
-        return NUC.twoBitToUTF8(packedNucs[index/4].toInt().shr(index.inv().and(0b11).shl(1)).and(0b11))
->>>>>>> fac58be3
+        //TODO check if twoBitToUTF8[] table is better than bit shifting
+
+        return NUC.twoBitToUTF8(packedNucs[index / 4].toInt().shr(index.inv().and(0b11).shl(1)).and(0b11))
+    }
+
+    override fun utf8All() =ByteArray(size){ i -> get(i) }
+
+    override fun complement(): TwoBitArray {
+        val comp = ByteArray(size){NUC.dnaComplementOfUtf8(get(it))}
+        return Nuc2BitArray(comp)
     }
 
     override fun reverseComplement(): TwoBitArray {
