package biokotlin.motifs

import biokotlin.seq.Seq

class MotifScanning {
}

// Given a GFF and a genome fasta, use GenomicFeatures functions to pull sequences
// a given distance upstream and downstream of the transcriptional start site
fun pullPromoters(genomeFasta:String, gffFile:String):List<String>{
<<<<<<< HEAD
    val aList = listOf ("ACGT")
    return aList
=======
    val genomeFasta
    val genomicFeatures = GenomicFeatures(gffFile)
    // sequenceForChrRange(chr:String, positions:IntRange)
}

//Parse fasta file into a list of sequences and scan each sequence for motifs
fun scanSeqsInFasta(queryFastaFile:String, motifFile:String):Seq{
    return Seq = "A"
>>>>>>> 37716d54
}


fun scanSequenceForMotifs(querySequence:Seq, motifFile:String):List<String>{

    // Read in motif position weight matrix (in MEME or JASPAR format)

    // Compute reverse complement of motif PWM

    // Define window size as motif length

    // Iterate through windows in query sequence, calculating position score for each window
    val queryLength = len(querySequence)


    // Keep all hits with scores above some threshold
    // First calculate threshold using biopython method?

    // Filter out overlapping hits

<<<<<<< HEAD
    // Return a list of non-overlapping hits with species and gene IDs
    //return(hitList)
    return listOf ("ACGT")
=======
    // If matches on both strands at a given position satisfy the output threshold,
    // only report the match for the strand with the higher score


    // Return a list of non-overlapping hits with species and gene ID
    return(hitList)
>>>>>>> 37716d54
}

// Given a motif position weight matrix and a query sequence,
// calculate a position-specific sequence matrix (PSSM) score (assuming background freq of 0.25 per nucleotide)
fun calculatePSSMscore(querySequence:String, motifPWM:Double):Double{
    // Add pseudofrequencies to PWM

    // Create position-specific sequence matrix given PWM and background frequencies

    // Calculate PSSM score for query sequence

    // Return PSSM score

    //return(PSSMscore)
    return -1.0
}<|MERGE_RESOLUTION|>--- conflicted
+++ resolved
@@ -8,10 +8,6 @@
 // Given a GFF and a genome fasta, use GenomicFeatures functions to pull sequences
 // a given distance upstream and downstream of the transcriptional start site
 fun pullPromoters(genomeFasta:String, gffFile:String):List<String>{
-<<<<<<< HEAD
-    val aList = listOf ("ACGT")
-    return aList
-=======
     val genomeFasta
     val genomicFeatures = GenomicFeatures(gffFile)
     // sequenceForChrRange(chr:String, positions:IntRange)
@@ -20,7 +16,6 @@
 //Parse fasta file into a list of sequences and scan each sequence for motifs
 fun scanSeqsInFasta(queryFastaFile:String, motifFile:String):Seq{
     return Seq = "A"
->>>>>>> 37716d54
 }
 
 
@@ -41,18 +36,12 @@
 
     // Filter out overlapping hits
 
-<<<<<<< HEAD
-    // Return a list of non-overlapping hits with species and gene IDs
-    //return(hitList)
-    return listOf ("ACGT")
-=======
     // If matches on both strands at a given position satisfy the output threshold,
     // only report the match for the strand with the higher score
 
 
     // Return a list of non-overlapping hits with species and gene ID
     return(hitList)
->>>>>>> 37716d54
 }
 
 // Given a motif position weight matrix and a query sequence,
@@ -66,6 +55,5 @@
 
     // Return PSSM score
 
-    //return(PSSMscore)
-    return -1.0
+    return(PSSMscore)
 }