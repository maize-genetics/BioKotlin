--- conflicted
+++ resolved
@@ -1,15 +1,11 @@
 package biokotlin.kegg
 
 import biokotlin.kegg.KeggDB.*
-<<<<<<< HEAD
 import org.w3c.dom.*
 import org.xml.sax.InputSource
 import java.io.StringReader
 import javax.xml.parsers.DocumentBuilder
 import javax.xml.parsers.DocumentBuilderFactory
-
-=======
->>>>>>> 2013b33b
 
 /**
  * Parses the Kegg Response to a map of KEGG labels to String with the new lines
