--- conflicted
+++ resolved
@@ -96,15 +96,12 @@
     implementation("org.apache.tinkerpop:gremlin-core:3.5.1")
     implementation("org.jgrapht:jgrapht-core:1.5.1")
 
-<<<<<<< HEAD
     implementation("com.beust:klaxon:5.5")
 
     implementation("io.github.oshai:kotlin-logging-jvm:5.0.0")
     implementation(group = "ch.qos.logback", name = "logback-classic", version = "1.2.6")
-=======
     implementation("it.unimi.dsi:fastutil:8.5.12")
     implementation("org.lz4:lz4-java:1.8.0")
->>>>>>> 01543350
 
     testImplementation("org.junit.jupiter:junit-jupiter:5.8.0")
 
